<<<<<<< HEAD
(defproject ring/ring-core "0.2.6"
=======
(defproject ring/ring-core "0.3.0-beta1"
>>>>>>> 720c6772
  :description "Ring core libraries."
  :url "http://github.com/mmcgrana/ring"
  :dependencies [[org.clojure/clojure "1.2.0"]
                 [org.clojure/clojure-contrib "1.2.0"]
                 [commons-codec "1.4"]
                 [commons-io "1.4"]
                 [commons-fileupload "1.2.1"]
                 [javax.servlet/servlet-api "2.5"]]
  :dev-dependencies [[lein-clojars "0.6.0"]
                     [swank-clojure "1.2.1"]])<|MERGE_RESOLUTION|>--- conflicted
+++ resolved
@@ -1,8 +1,4 @@
-<<<<<<< HEAD
-(defproject ring/ring-core "0.2.6"
-=======
 (defproject ring/ring-core "0.3.0-beta1"
->>>>>>> 720c6772
   :description "Ring core libraries."
   :url "http://github.com/mmcgrana/ring"
   :dependencies [[org.clojure/clojure "1.2.0"]
