--- conflicted
+++ resolved
@@ -1,16 +1,7 @@
-<<<<<<< HEAD
-(defproject ring/ring-devel "0.2.6"
-  :description "Ring development and debugging libraries."
-  :url "http://github.com/mmcgrana/ring"
-  :dependencies [[ring/ring-core "0.2.6"]
-                 [hiccup "0.2.6"]
-                 [clj-stacktrace "0.1.0"]]
-=======
 (defproject ring/ring-devel "0.3.0-beta1"
   :description "Ring development and debugging libraries."
   :url "http://github.com/mmcgrana/ring"
   :dependencies [[ring/ring-core "0.3.0-beta1"]
                  [hiccup "0.3.0"]
                  [clj-stacktrace "0.2.0"]]
->>>>>>> 720c6772
   :dev-dependencies [[lein-clojars "0.6.0"]])