(defproject ring/ring-servlet "0.3.0-beta1"
  :description "Ring servlet utilities."
  :url "http://github.com/mmcgrana/ring"
  :dependencies [[ring/ring-core "0.3.0-beta1"]
                 [javax.servlet/servlet-api "2.5"]]
<<<<<<< HEAD
  :dev-dependencies [[lein-clojars "0.5.0"]
                     [swank-clojure "1.2.1"]])
=======
  :dev-dependencies [[lein-clojars "0.6.0"]])
>>>>>>> 2a3548ab
<|MERGE_RESOLUTION|>--- conflicted
+++ resolved
@@ -3,9 +3,5 @@
   :url "http://github.com/mmcgrana/ring"
   :dependencies [[ring/ring-core "0.3.0-beta1"]
                  [javax.servlet/servlet-api "2.5"]]
-<<<<<<< HEAD
-  :dev-dependencies [[lein-clojars "0.5.0"]
-                     [swank-clojure "1.2.1"]])
-=======
-  :dev-dependencies [[lein-clojars "0.6.0"]])
->>>>>>> 2a3548ab
+  :dev-dependencies [[lein-clojars "0.6.0"]
+                     [swank-clojure "1.2.1"]])